--- conflicted
+++ resolved
@@ -1,296 +1,288 @@
-import math
-import torch
-import torch.nn as nn
-import torch.nn.functional as F
-from tqdm import tqdm
-
-device = torch.device("cuda" if torch.cuda.is_available() else "cpu")
-
-# -------------------------
-# 读取文本 & 建 vocab (+ special tokens)
-# -------------------------
-with open('./intro_transformer.txt','r',encoding='utf-8') as f:
-    text = f.read()
-
-base_chars = sorted(list(set(text)))
-# 增加特殊 token（简洁需要的最少）
-PAD = "<pad>"
-BOS = "<bos>"
-EOS = "<eos>"
-itos = [PAD, BOS, EOS] + base_chars
-stoi = {ch:i for i,ch in enumerate(itos)}
-
-pad_id = stoi[PAD]
-bos_id = stoi[BOS]
-eos_id = stoi[EOS]
-
-def encode(s): return [stoi[c] for c in s]
-def decode(ids): 
-    return ''.join([itos[i] for i in ids if itos[i] not in (PAD, BOS, EOS)])
-
-train_ids = torch.tensor(encode(text), dtype=torch.long)
-
-# -------------------------
-# 辅助：从连续文本取 batch（copy task）
-# src: length = block_size
-# tgt_in: [BOS] + src (长度 block_size+1)
-# tgt_out: src + [EOS] (长度 block_size+1)
-# -------------------------
-def get_batch(train_ids, block_size, batch_size, device):
-    max_start = len(train_ids) - block_size - 1
-    ix = torch.randint(0, max_start, (batch_size,))
-    src = torch.stack([train_ids[i:i+block_size] for i in ix])
-    tgt = src.clone()
-    tgt_in = torch.full((batch_size, block_size+1), pad_id, dtype=torch.long)
-    tgt_out = torch.full((batch_size, block_size+1), pad_id, dtype=torch.long)
-    tgt_in[:,0] = bos_id
-    tgt_in[:,1:] = tgt
-    tgt_out[:,:block_size] = tgt
-    tgt_out[:,block_size] = eos_id
-    return src.to(device), tgt_in.to(device), tgt_out.to(device)
-
-# -------------------------
-# 最小模块：正弦位置编码（sinusoidal）
-# -------------------------
-class PositionalEncoding(nn.Module):
-    def __init__(self, d_model, max_len=512):
-        super().__init__()
-        pe = torch.zeros(max_len, d_model)
-        position = torch.arange(0, max_len).unsqueeze(1).float()
-        div = torch.exp(torch.arange(0, d_model, 2).float() * (-math.log(10000.0) / d_model))
-        pe[:, 0::2] = torch.sin(position * div)
-        pe[:, 1::2] = torch.cos(position * div)
-        self.register_buffer('pe', pe)  # (max_len, d_model)
-
-    def forward(self, x):
-        # x: (B, T, C)
-        return x + self.pe[:x.size(1), :].unsqueeze(0).to(x.device)
-
-# -------------------------
-# 多头注意力（支持 cross-attn）
-# mask: causal mask of shape (Tq, Tk) with True where allowed
-# -------------------------
-class MultiHeadAttention(nn.Module):
-    def __init__(self, d_model, num_heads):
-        super().__init__()
-        assert d_model % num_heads == 0
-        self.d_model = d_model
-        self.num_heads = num_heads
-        self.d_head = d_model // num_heads
-        self.q_proj = nn.Linear(d_model, d_model, bias=False)
-        self.k_proj = nn.Linear(d_model, d_model, bias=False)
-        self.v_proj = nn.Linear(d_model, d_model, bias=False)
-        self.o_proj = nn.Linear(d_model, d_model, bias=False)
-
-    def forward(self, q, k, v, mask=None):
-        # q: (B, Tq, C), k/v: (B, Tk, C)
-        B, Tq, C = q.shape
-        Tk = k.shape[1]
-        q = self.q_proj(q).view(B, Tq, self.num_heads, self.d_head).transpose(1,2)  # (B, nh, Tq, d)
-        k = self.k_proj(k).view(B, Tk, self.num_heads, self.d_head).transpose(1,2)   # (B, nh, Tk, d)
-        v = self.v_proj(v).view(B, Tk, self.num_heads, self.d_head).transpose(1,2)   # (B, nh, Tk, d)
-
-        att = (q @ k.transpose(-2,-1)) / math.sqrt(self.d_head)  # (B, nh, Tq, Tk)
-
-        if mask is not None:
-            # mask shape (Tq, Tk) -> expand to (1,1,Tq,Tk)
-            if mask.dim() == 2:
-                m = mask.unsqueeze(0).unsqueeze(0).to(att.device)
-            else:
-                m = mask.to(att.device)
-            att = att.masked_fill(~m, float('-inf'))
-
-        att = F.softmax(att, dim=-1)
-        out = att @ v  # (B, nh, Tq, d)
-        out = out.transpose(1,2).contiguous().view(B, Tq, C)  # (B, Tq, C)
-        return self.o_proj(out)
-
-# -------------------------
-# 简单前馈
-# -------------------------
-class FeedForward(nn.Module):
-    def __init__(self, d_model):
-        super().__init__()
-        self.fc1 = nn.Linear(d_model, d_model*4)
-        self.fc2 = nn.Linear(d_model*4, d_model)
-    def forward(self, x):
-        return self.fc2(F.relu(self.fc1(x)))
-
-# -------------------------
-# Encoder / Decoder 层（最小）
-# -------------------------
-class EncoderLayer(nn.Module):
-    def __init__(self, d_model, num_heads):
-        super().__init__()
-        self.ln1 = nn.LayerNorm(d_model)
-        self.sa = MultiHeadAttention(d_model, num_heads)
-        self.ln2 = nn.LayerNorm(d_model)
-        self.ff = FeedForward(d_model)
-
-    def forward(self, x):
-        # self-attention
-        x = x + self.sa(self.ln1(x), self.ln1(x), self.ln1(x))
-        # feed-forward
-        x = x + self.ff(self.ln2(x))
-        return x
-
-class DecoderLayer(nn.Module):
-    def __init__(self, d_model, num_heads):
-        super().__init__()
-        self.ln1 = nn.LayerNorm(d_model)
-        self.self_attn = MultiHeadAttention(d_model, num_heads)
-        self.ln2 = nn.LayerNorm(d_model)
-        self.cross_attn = MultiHeadAttention(d_model, num_heads)
-        self.ln3 = nn.LayerNorm(d_model)
-        self.ff = FeedForward(d_model)
-
-    def forward(self, x, enc_out, tgt_mask=None):
-        # masked self-attn
-        x = x + self.self_attn(self.ln1(x), self.ln1(x), self.ln1(x), mask=tgt_mask)
-        # cross-attn (queries from decoder, keys/vals from encoder)
-        x = x + self.cross_attn(self.ln2(x), enc_out, enc_out)
-        # ff
-        x = x + self.ff(self.ln3(x))
-        return x
-
-# -------------------------
-# Transformer Encoder-Decoder（最小版）
-# -------------------------
-class SimpleTransformerEncDec(nn.Module):
-    def __init__(self, vocab_size, d_model=256, num_heads=4, num_enc_layers=2, num_dec_layers=2, max_len=128):
-        super().__init__()
-        self.tok_emb = nn.Embedding(vocab_size, d_model)
-        self.pos_enc = PositionalEncoding(d_model, max_len=max_len)
-        self.enc_layers = nn.ModuleList([EncoderLayer(d_model, num_heads) for _ in range(num_enc_layers)])
-        self.dec_layers = nn.ModuleList([DecoderLayer(d_model, num_heads) for _ in range(num_dec_layers)])
-        self.ln_final = nn.LayerNorm(d_model)
-        self.proj = nn.Linear(d_model, vocab_size)
-
-    def encode(self, src):
-        x = self.tok_emb(src)         # (B, Ts, C)
-        x = self.pos_enc(x)
-        for layer in self.enc_layers:
-            x = layer(x)
-        return x
-
-    def decode(self, tgt_in, enc_out):
-        x = self.tok_emb(tgt_in)     # (B, Tt, C)
-        x = self.pos_enc(x)
-        Tt = x.size(1)
-        # causal mask: True where allowed
-        causal = torch.tril(torch.ones(Tt, Tt, dtype=torch.bool, device=x.device))
-        for layer in self.dec_layers:
-            x = layer(x, enc_out, tgt_mask=causal)
-        return x
-
-    def forward(self, src, tgt_in):
-        enc_out = self.encode(src)
-        dec_out = self.decode(tgt_in, enc_out)
-        logits = self.proj(self.ln_final(dec_out))
-        return logits
-
-    @torch.no_grad()
-    def generate(self, src, max_new_tokens=100, temperature=1.0, top_k=50,
-                bos_id=1, eos_id=2):
-        """
-        src: (B, S) 源序列
-        """
-        B = src.size(0)
-        # 初始目标序列：只包含 BOS
-        tgt_in = torch.full((B, 1), bos_id, dtype=torch.long, device=src.device)
-
-        for _ in range(max_new_tokens):
-            # forward: 编码器 + 解码器
-            logits = self.forward(src, tgt_in)   # (B, Tt, vocab_size)
-            logits = logits[:, -1, :]            # 取最后一步预测 (B, vocab_size)
-
-            # 温度缩放
-            logits = logits / temperature
-
-            # Top-k 筛选
-            if top_k is not None:
-                v, ix = torch.topk(logits, k=top_k, dim=-1)
-                mask = logits < v[:, [-1]]
-                logits[mask] = -float("Inf")
-
-            # softmax + 采样
-            probs = F.softmax(logits, dim=-1)
-            idx_next = torch.multinomial(probs, num_samples=1)  # (B,1)
-
-            # 拼接到目标序列
-            tgt_in = torch.cat((tgt_in, idx_next), dim=1)
-
-            # 如果生成到 EOS，就提前结束
-            if (idx_next == eos_id).all():
-                break
-
-        return tgt_in
-
-
-
-# -------------------------
-# 超参数 & 模型
-# -------------------------
-block_size = 256      # src length
-<<<<<<< HEAD
-batch_size = 64
-d_model = 256
-num_heads = 16
-num_enc_layers = 3
-num_dec_layers = 3
-=======
-batch_size = 32
-d_model = 512
-num_heads = 8
-num_enc_layers = 6
-num_dec_layers = 6
->>>>>>> 1a612ef2
-max_tgt_len = block_size + 1  # 因为我们会在 tgt_in 前置 BOS
-
-model = SimpleTransformerEncDec(len(itos), d_model=d_model, num_heads=num_heads,
-                                num_enc_layers=num_enc_layers, num_dec_layers=num_dec_layers,
-                                max_len=max(block_size, max_tgt_len)).to(device)
-
-# optimizer = torch.optim.AdamW(model.parameters(), lr=3e-4)
-
-# # -------------------------
-# # 训练循环（示例：copy task）
-# # -------------------------
-# steps = 2000
-# model.train()
-# pbar = tqdm(range(steps), desc="Training")
-# for step in pbar:
-#     src, tgt_in, tgt_out = get_batch(train_ids, block_size, batch_size, device)
-#     logits = model(src, tgt_in)  # (B, Tt, V)
-#     loss = F.cross_entropy(logits.view(-1, logits.size(-1)), tgt_out.view(-1), ignore_index=pad_id)
-#     optimizer.zero_grad(set_to_none=True)
-#     loss.backward()
-#     optimizer.step()
-#     if step % 200 == 0:
-#         pbar.set_postfix({'loss': loss.item()})
-
-# # 保存
-# torch.save(model.state_dict(), "simple_transformer_encdec.pth")
-model.load_state_dict(torch.load('simple_transformer_encdec.pth', weights_only=True))
-
-# -------------------------
-# 生成示例：取文本中的一段作为 src，模型 autoreg 解码
-# -------------------------
-model.eval()
-with torch.no_grad():
-    # 让用户输入一段字符串作为 source
-    user_input = "attentionとは"
-    src_ids = encode(user_input)
-    src_example = torch.tensor([src_ids], dtype=torch.long, device=device)
-
-    gen_ids = model.generate(
-    src_example,
-    max_new_tokens=200,
-    temperature=0.8,
-    top_k=50,
-    bos_id=bos_id,
-    eos_id=eos_id
-    )
-
-    print("SRC :", user_input)
-    print("GEN :", decode(gen_ids[0].tolist()))
+import math
+import torch
+import torch.nn as nn
+import torch.nn.functional as F
+from tqdm import tqdm
+
+device = torch.device("cuda" if torch.cuda.is_available() else "cpu")
+
+# -------------------------
+# 读取文本 & 建 vocab (+ special tokens)
+# -------------------------
+with open('./intro_transformer.txt','r',encoding='utf-8') as f:
+    text = f.read()
+
+base_chars = sorted(list(set(text)))
+# 增加特殊 token（简洁需要的最少）
+PAD = "<pad>"
+BOS = "<bos>"
+EOS = "<eos>"
+itos = [PAD, BOS, EOS] + base_chars
+stoi = {ch:i for i,ch in enumerate(itos)}
+
+pad_id = stoi[PAD]
+bos_id = stoi[BOS]
+eos_id = stoi[EOS]
+
+def encode(s): return [stoi[c] for c in s]
+def decode(ids): 
+    return ''.join([itos[i] for i in ids if itos[i] not in (PAD, BOS, EOS)])
+
+train_ids = torch.tensor(encode(text), dtype=torch.long)
+
+# -------------------------
+# 辅助：从连续文本取 batch（copy task）
+# src: length = block_size
+# tgt_in: [BOS] + src (长度 block_size+1)
+# tgt_out: src + [EOS] (长度 block_size+1)
+# -------------------------
+def get_batch(train_ids, block_size, batch_size, device):
+    max_start = len(train_ids) - block_size - 1
+    ix = torch.randint(0, max_start, (batch_size,))
+    src = torch.stack([train_ids[i:i+block_size] for i in ix])
+    tgt = src.clone()
+    tgt_in = torch.full((batch_size, block_size+1), pad_id, dtype=torch.long)
+    tgt_out = torch.full((batch_size, block_size+1), pad_id, dtype=torch.long)
+    tgt_in[:,0] = bos_id
+    tgt_in[:,1:] = tgt
+    tgt_out[:,:block_size] = tgt
+    tgt_out[:,block_size] = eos_id
+    return src.to(device), tgt_in.to(device), tgt_out.to(device)
+
+# -------------------------
+# 最小模块：正弦位置编码（sinusoidal）
+# -------------------------
+class PositionalEncoding(nn.Module):
+    def __init__(self, d_model, max_len=512):
+        super().__init__()
+        pe = torch.zeros(max_len, d_model)
+        position = torch.arange(0, max_len).unsqueeze(1).float()
+        div = torch.exp(torch.arange(0, d_model, 2).float() * (-math.log(10000.0) / d_model))
+        pe[:, 0::2] = torch.sin(position * div)
+        pe[:, 1::2] = torch.cos(position * div)
+        self.register_buffer('pe', pe)  # (max_len, d_model)
+
+    def forward(self, x):
+        # x: (B, T, C)
+        return x + self.pe[:x.size(1), :].unsqueeze(0).to(x.device)
+
+# -------------------------
+# 多头注意力（支持 cross-attn）
+# mask: causal mask of shape (Tq, Tk) with True where allowed
+# -------------------------
+class MultiHeadAttention(nn.Module):
+    def __init__(self, d_model, num_heads):
+        super().__init__()
+        assert d_model % num_heads == 0
+        self.d_model = d_model
+        self.num_heads = num_heads
+        self.d_head = d_model // num_heads
+        self.q_proj = nn.Linear(d_model, d_model, bias=False)
+        self.k_proj = nn.Linear(d_model, d_model, bias=False)
+        self.v_proj = nn.Linear(d_model, d_model, bias=False)
+        self.o_proj = nn.Linear(d_model, d_model, bias=False)
+
+    def forward(self, q, k, v, mask=None):
+        # q: (B, Tq, C), k/v: (B, Tk, C)
+        B, Tq, C = q.shape
+        Tk = k.shape[1]
+        q = self.q_proj(q).view(B, Tq, self.num_heads, self.d_head).transpose(1,2)  # (B, nh, Tq, d)
+        k = self.k_proj(k).view(B, Tk, self.num_heads, self.d_head).transpose(1,2)   # (B, nh, Tk, d)
+        v = self.v_proj(v).view(B, Tk, self.num_heads, self.d_head).transpose(1,2)   # (B, nh, Tk, d)
+
+        att = (q @ k.transpose(-2,-1)) / math.sqrt(self.d_head)  # (B, nh, Tq, Tk)
+
+        if mask is not None:
+            # mask shape (Tq, Tk) -> expand to (1,1,Tq,Tk)
+            if mask.dim() == 2:
+                m = mask.unsqueeze(0).unsqueeze(0).to(att.device)
+            else:
+                m = mask.to(att.device)
+            att = att.masked_fill(~m, float('-inf'))
+
+        att = F.softmax(att, dim=-1)
+        out = att @ v  # (B, nh, Tq, d)
+        out = out.transpose(1,2).contiguous().view(B, Tq, C)  # (B, Tq, C)
+        return self.o_proj(out)
+
+# -------------------------
+# 简单前馈
+# -------------------------
+class FeedForward(nn.Module):
+    def __init__(self, d_model):
+        super().__init__()
+        self.fc1 = nn.Linear(d_model, d_model*4)
+        self.fc2 = nn.Linear(d_model*4, d_model)
+    def forward(self, x):
+        return self.fc2(F.relu(self.fc1(x)))
+
+# -------------------------
+# Encoder / Decoder 层（最小）
+# -------------------------
+class EncoderLayer(nn.Module):
+    def __init__(self, d_model, num_heads):
+        super().__init__()
+        self.ln1 = nn.LayerNorm(d_model)
+        self.sa = MultiHeadAttention(d_model, num_heads)
+        self.ln2 = nn.LayerNorm(d_model)
+        self.ff = FeedForward(d_model)
+
+    def forward(self, x):
+        # self-attention
+        x = x + self.sa(self.ln1(x), self.ln1(x), self.ln1(x))
+        # feed-forward
+        x = x + self.ff(self.ln2(x))
+        return x
+
+class DecoderLayer(nn.Module):
+    def __init__(self, d_model, num_heads):
+        super().__init__()
+        self.ln1 = nn.LayerNorm(d_model)
+        self.self_attn = MultiHeadAttention(d_model, num_heads)
+        self.ln2 = nn.LayerNorm(d_model)
+        self.cross_attn = MultiHeadAttention(d_model, num_heads)
+        self.ln3 = nn.LayerNorm(d_model)
+        self.ff = FeedForward(d_model)
+
+    def forward(self, x, enc_out, tgt_mask=None):
+        # masked self-attn
+        x = x + self.self_attn(self.ln1(x), self.ln1(x), self.ln1(x), mask=tgt_mask)
+        # cross-attn (queries from decoder, keys/vals from encoder)
+        x = x + self.cross_attn(self.ln2(x), enc_out, enc_out)
+        # ff
+        x = x + self.ff(self.ln3(x))
+        return x
+
+# -------------------------
+# Transformer Encoder-Decoder（最小版）
+# -------------------------
+class SimpleTransformerEncDec(nn.Module):
+    def __init__(self, vocab_size, d_model=256, num_heads=4, num_enc_layers=2, num_dec_layers=2, max_len=128):
+        super().__init__()
+        self.tok_emb = nn.Embedding(vocab_size, d_model)
+        self.pos_enc = PositionalEncoding(d_model, max_len=max_len)
+        self.enc_layers = nn.ModuleList([EncoderLayer(d_model, num_heads) for _ in range(num_enc_layers)])
+        self.dec_layers = nn.ModuleList([DecoderLayer(d_model, num_heads) for _ in range(num_dec_layers)])
+        self.ln_final = nn.LayerNorm(d_model)
+        self.proj = nn.Linear(d_model, vocab_size)
+
+    def encode(self, src):
+        x = self.tok_emb(src)         # (B, Ts, C)
+        x = self.pos_enc(x)
+        for layer in self.enc_layers:
+            x = layer(x)
+        return x
+
+    def decode(self, tgt_in, enc_out):
+        x = self.tok_emb(tgt_in)     # (B, Tt, C)
+        x = self.pos_enc(x)
+        Tt = x.size(1)
+        # causal mask: True where allowed
+        causal = torch.tril(torch.ones(Tt, Tt, dtype=torch.bool, device=x.device))
+        for layer in self.dec_layers:
+            x = layer(x, enc_out, tgt_mask=causal)
+        return x
+
+    def forward(self, src, tgt_in):
+        enc_out = self.encode(src)
+        dec_out = self.decode(tgt_in, enc_out)
+        logits = self.proj(self.ln_final(dec_out))
+        return logits
+
+    @torch.no_grad()
+    def generate(self, src, max_new_tokens=100, temperature=1.0, top_k=50,
+                bos_id=1, eos_id=2):
+        """
+        src: (B, S) 源序列
+        """
+        B = src.size(0)
+        # 初始目标序列：只包含 BOS
+        tgt_in = torch.full((B, 1), bos_id, dtype=torch.long, device=src.device)
+
+        for _ in range(max_new_tokens):
+            # forward: 编码器 + 解码器
+            logits = self.forward(src, tgt_in)   # (B, Tt, vocab_size)
+            logits = logits[:, -1, :]            # 取最后一步预测 (B, vocab_size)
+
+            # 温度缩放
+            logits = logits / temperature
+
+            # Top-k 筛选
+            if top_k is not None:
+                v, ix = torch.topk(logits, k=top_k, dim=-1)
+                mask = logits < v[:, [-1]]
+                logits[mask] = -float("Inf")
+
+            # softmax + 采样
+            probs = F.softmax(logits, dim=-1)
+            idx_next = torch.multinomial(probs, num_samples=1)  # (B,1)
+
+            # 拼接到目标序列
+            tgt_in = torch.cat((tgt_in, idx_next), dim=1)
+
+            # 如果生成到 EOS，就提前结束
+            if (idx_next == eos_id).all():
+                break
+
+        return tgt_in
+
+
+
+# -------------------------
+# 超参数 & 模型
+# -------------------------
+block_size = 256      # src length
+batch_size = 32
+d_model = 512
+num_heads = 8
+num_enc_layers = 6
+num_dec_layers = 6
+max_tgt_len = block_size + 1  # 因为我们会在 tgt_in 前置 BOS
+
+model = SimpleTransformerEncDec(len(itos), d_model=d_model, num_heads=num_heads,
+                                num_enc_layers=num_enc_layers, num_dec_layers=num_dec_layers,
+                                max_len=max(block_size, max_tgt_len)).to(device)
+
+# optimizer = torch.optim.AdamW(model.parameters(), lr=3e-4)
+
+# # -------------------------
+# # 训练循环（示例：copy task）
+# # -------------------------
+# steps = 2000
+# model.train()
+# pbar = tqdm(range(steps), desc="Training")
+# for step in pbar:
+#     src, tgt_in, tgt_out = get_batch(train_ids, block_size, batch_size, device)
+#     logits = model(src, tgt_in)  # (B, Tt, V)
+#     loss = F.cross_entropy(logits.view(-1, logits.size(-1)), tgt_out.view(-1), ignore_index=pad_id)
+#     optimizer.zero_grad(set_to_none=True)
+#     loss.backward()
+#     optimizer.step()
+#     if step % 200 == 0:
+#         pbar.set_postfix({'loss': loss.item()})
+
+# # 保存
+# torch.save(model.state_dict(), "simple_transformer_encdec.pth")
+model.load_state_dict(torch.load('simple_transformer_encdec.pth', weights_only=True))
+
+# -------------------------
+# 生成示例：取文本中的一段作为 src，模型 autoreg 解码
+# -------------------------
+model.eval()
+with torch.no_grad():
+    # 让用户输入一段字符串作为 source
+    user_input = "attentionとは"
+    src_ids = encode(user_input)
+    src_example = torch.tensor([src_ids], dtype=torch.long, device=device)
+
+    gen_ids = model.generate(
+    src_example,
+    max_new_tokens=200,
+    temperature=0.8,
+    top_k=50,
+    bos_id=bos_id,
+    eos_id=eos_id
+    )
+
+    print("SRC :", user_input)
+    print("GEN :", decode(gen_ids[0].tolist()))